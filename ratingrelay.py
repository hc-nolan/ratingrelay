--- conflicted
+++ resolved
@@ -47,7 +47,6 @@
 
     logging.basicConfig(
         level=logging.INFO,
-<<<<<<< HEAD
         format="%(asctime)s:%(levelname)s:%(module)s:%(message)s",
         handlers=[
             logging.StreamHandler(sys.stdout),
@@ -58,10 +57,6 @@
                 backupCount=6
             )
         ]
-=======
-        # filename="log.txt"
-        # format="%(asctime)s - %(levelname)s - %(message)s"
->>>>>>> 08bcb0a4
     )
     logging.getLogger("musicbrainzngs").setLevel(logging.WARNING)
     logging.getLogger("pylast").setLevel(logging.WARNING)
@@ -80,36 +75,26 @@
     tracks = plex.get_tracks()
     log.info("Found %s tracks meeting rating threshold.", len(tracks))
 
-<<<<<<< HEAD
     lfm = LastFM(
         username=LFM_USERNAME,
         password=LFM_PASSWORD,
         token=LFM_TOKEN,
         secret=LFM_SECRET
     )
-    new_loves = lfm.new_loves(track_list=tracks)
-    for track in new_loves:
-        lfm.love(track['artist'], track['title'])
-
-    lbz = ListenBrainz(
-        username=LBZ_USERNAME,
-        token=LBZ_TOKEN
-    )
-    for track in tracks:
-=======
-    lfm = LastFM(LFM_USERNAME, LFM_PASSWORD, LFM_TOKEN, LFM_SECRET)
     lfm_new_loves = lfm.new_loves(track_list=tracks)
     log.info("Found %s track(s) to submit to LastFM.", len(lfm_new_loves))
     for track in lfm_new_loves:
         log.info("LastFM: Loving %s by %s", track['title'], track['artist'])
         lfm.love(artist=track['artist'], title=track['title'])
 
-    lbz = ListenBrainz(username=LBZ_USERNAME, token=LBZ_TOKEN)
+    lbz = ListenBrainz(
+        username=LBZ_USERNAME,
+        token=LBZ_TOKEN
+    )
     lbz_new_loves = lbz.new_loves(track_list=tracks)
     log.info("Found %s track(s) to submit to ListenBrainz.", len(lbz_new_loves))
     for track in lbz_new_loves:
         log.info("ListenBrainz: Loving %s by %s", track['title'], track['artist'])
->>>>>>> 08bcb0a4
         lbz.love(track)
 
     exec_time = time.time() - start
