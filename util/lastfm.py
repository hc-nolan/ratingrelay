--- conflicted
+++ resolved
@@ -29,7 +29,7 @@
             val is not None or 
             val != ""
             for val in (
-                self.token, self.secret, 
+                self.token, self.secret,
                 self.username, self.password
             )
         ):
@@ -61,13 +61,8 @@
         """
         track_list.sort(key=lambda track: track["title"])
         # grab tracks user has already loved
-<<<<<<< HEAD
         log.info("Grabbing all currently loved tracks from Last.fm.")
         old_loves = self.client.get_user(self.username).get_loved_tracks(limit=None)
-=======
-        user = self.client.get_user(self.username)
-        old_loves = user.get_loved_tracks(limit=None)
->>>>>>> 08bcb0a4
         # parse into more usable list to match track_list
         old_loves = {
             (
